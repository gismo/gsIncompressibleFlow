--- conflicted
+++ resolved
@@ -35,13 +35,7 @@
     for (short_t i = 0; i < m_tarDim; i++)
         m_nnzPerRowP *= 2 * getBases().back().maxDegree(i) + 1;
 
-<<<<<<< HEAD
-    m_visitorUUlin = gsINSVisitorUUlin<T, MatOrder>(m_params);
-=======
-    updateSizes();
-
     m_visitorUUlin = gsINSVisitorUUlin<T, MatOrder>(m_paramsPtr);
->>>>>>> d172b5ac
     m_visitorUUlin.initialize();
 
     m_visitorUUnonlin = gsINSVisitorUUnonlin<T, MatOrder>(m_paramsPtr);
@@ -184,13 +178,8 @@
     
     this->assembleRhs(m_visitorF, 0, m_rhsF);
 
-<<<<<<< HEAD
-    if(m_params.getPde().source()) // if the continuity eqn rhs is given
-        this->assembleRhs(m_visitorG, 1, m_rhsG);
-=======
     if(m_paramsPtr->getPde().source()) // if the continuity eqn rhs is given
         this->assembleRhs(m_visitorG, 1, m_rhsFG);
->>>>>>> d172b5ac
 
     // mass matrices for velocity and pressure (needed for preconditioners)
     if ( m_paramsPtr->options().getString("lin.solver") == "iter" )
@@ -741,12 +730,6 @@
 
     m_blockTimeDiscr.resize(m_pshift, m_pshift);
     m_rhsTimeDiscr.setZero(m_pshift, 1);
-<<<<<<< HEAD
-
-    // memory allocation
-    // m_blockTimeDiscr.reserve(gsVector<index_t>::Constant(m_blockTimeDiscr.outerSize(), m_nnzPerRowU));
-=======
->>>>>>> d172b5ac
 }
 
 
