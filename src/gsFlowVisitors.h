--- conflicted
+++ resolved
@@ -63,34 +63,25 @@
     gsMatrix<T> m_quNodes;
     gsVector<T> m_quWeights;
     std::vector< gsMatrix<T> > m_testFunData;
-<<<<<<< HEAD
-    std::vector< gsMatrix<T> > m_shapeFunData; 
+    std::vector< gsMatrix<T> > m_trialFunData; 
 
     // for periodicity in radially symmetric domains
     bool m_hasPeriodicBC;
     gsMatrix<T> m_periodicTransformMat;
-    typename gsFlowPeriodicHelper<T>::Ptr m_testPeriodicHelperPtr, m_shapePeriodicHelperPtr;
-=======
-    std::vector< gsMatrix<T> > m_trialFunData; 
->>>>>>> d172b5ac
+    typename gsFlowPeriodicHelper<T>::Ptr m_testPeriodicHelperPtr, m_trialPeriodicHelperPtr;
     
 
 public: // *** Constructor/destructor ***
 
     gsFlowVisitor() {}
 
-<<<<<<< HEAD
-    gsFlowVisitor(const gsFlowSolverParams<T>& params) : m_params(params)
-    {
-        m_hasPeriodicBC = false;
-    }
-=======
     /// @brief Constructor.
     /// @param[in] paramsPtr a shared pointer to the container of input parameters
     gsFlowVisitor(typename gsFlowSolverParams<T>::Ptr paramsPtr):
     m_paramsPtr(paramsPtr)
-    { }
->>>>>>> d172b5ac
+    {
+        m_hasPeriodicBC = false;
+    }
 
     ~gsFlowVisitor()
     {
@@ -203,23 +194,6 @@
 
     /// @brief Add local contributions to the global sparse system.
     /// @param[in]  eliminatedDofs  coefficients of the eliminated Dirichlet DoFs
-<<<<<<< HEAD
-    /// @param[out] globalMat       resulting global matrix
-    /// @param[out] globalRhs       resulting global rhs
-    virtual void localToGlobal(const std::vector<gsMatrix<T> >& eliminatedDofs, gsSparseMatrix<T, MatOrder>& globalMat, gsMatrix<T>& globalRhs); 
-
-    /// @brief Map local rhs vector to the global rhs vector.
-    /// @param[out] globalRhs resulting global rhs
-    virtual void localToGlobal(gsMatrix<T>& globalRhs);
-
-    void setPeriodicHelpers(typename gsFlowPeriodicHelper<T>::Ptr testPerHelperPtr, typename gsFlowPeriodicHelper<T>::Ptr shapePerHelperPtr)
-    { 
-        m_testPeriodicHelperPtr = testPerHelperPtr;
-        m_shapePeriodicHelperPtr = shapePerHelperPtr;
-        m_hasPeriodicBC = true;
-        m_periodicTransformMat = m_params.getPde().bc().getTransformMatrix();
-    }
-=======
     /// @param[out] globalMat       reference to the global matrix block
     /// @param[out] globalRhs       reference to the global right-hand side
     virtual void localToGlobal(const std::vector<gsMatrix<T> >& eliminatedDofs, gsSparseMatrix<T, MatOrder>& globalMat, gsMatrix<T>& globalRhs)
@@ -229,7 +203,14 @@
     /// @param[out] globalRhs reference to the global right-hand side
     virtual void localToGlobal(gsMatrix<T>& globalRhs)
     { GISMO_NO_IMPLEMENTATION } 
->>>>>>> d172b5ac
+
+    void setPeriodicHelpers(typename gsFlowPeriodicHelper<T>::Ptr testPerHelperPtr, typename gsFlowPeriodicHelper<T>::Ptr trialPerHelperPtr)
+    { 
+        m_testPeriodicHelperPtr = testPerHelperPtr;
+        m_trialPeriodicHelperPtr = trialPerHelperPtr;
+        m_hasPeriodicBC = true;
+        m_periodicTransformMat = m_params.getPde().bc().getTransformMatrix();
+    }
 
 };
 
