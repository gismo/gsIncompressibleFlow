--- conflicted
+++ resolved
@@ -5,25 +5,17 @@
 
 namespace gismo
 {
-<<<<<<< HEAD
-    CLASS_TEMPLATE_INST gsRANSVisitorUUSymmetricGradient<real_t, RowMajor>;
+    CLASS_TEMPLATE_INST gsRANSVisitorUU<real_t, RowMajor>;
+    CLASS_TEMPLATE_INST gsRANSVisitorUU_full<real_t, RowMajor>;
     CLASS_TEMPLATE_INST gsRANSVisitorTCSDStabilization_time<real_t, RowMajor>;
     CLASS_TEMPLATE_INST gsRANSVisitorTCSDStabilization_advection<real_t, RowMajor>;
     //CLASS_TEMPLATE_INST gsRANSVisitorUUSymmetricGradientDiag<real_t, RowMajor>;
     //CLASS_TEMPLATE_INST gsRANSVisitorUUSymmetricGradientOffdiag<real_t, RowMajor>;
 
-    CLASS_TEMPLATE_INST gsRANSVisitorUUSymmetricGradient<real_t, ColMajor>;
+    CLASS_TEMPLATE_INST gsRANSVisitorUU<real_t, ColMajor>;
+    CLASS_TEMPLATE_INST gsRANSVisitorUU_full<real_t, ColMajor>;
     CLASS_TEMPLATE_INST gsRANSVisitorTCSDStabilization_time<real_t, ColMajor>;
     CLASS_TEMPLATE_INST gsRANSVisitorTCSDStabilization_advection<real_t, ColMajor>;
-=======
-    CLASS_TEMPLATE_INST gsRANSVisitorUU<real_t, RowMajor>;
-    CLASS_TEMPLATE_INST gsRANSVisitorUU_full<real_t, RowMajor>;
-    //CLASS_TEMPLATE_INST gsRANSVisitorUUSymmetricGradientDiag<real_t, RowMajor>;
-    //CLASS_TEMPLATE_INST gsRANSVisitorUUSymmetricGradientOffdiag<real_t, RowMajor>;
-
-    CLASS_TEMPLATE_INST gsRANSVisitorUU<real_t, ColMajor>;
-    CLASS_TEMPLATE_INST gsRANSVisitorUU_full<real_t, ColMajor>;
->>>>>>> 3df62250
     //CLASS_TEMPLATE_INST gsRANSVisitorUUSymmetricGradientDiag<real_t, ColMajor>;
     //CLASS_TEMPLATE_INST gsRANSVisitorUUSymmetricGradientOffdiag<real_t, ColMajor>;
     
